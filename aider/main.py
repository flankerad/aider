--- conflicted
+++ resolved
@@ -13,12 +13,8 @@
 from dotenv import load_dotenv
 from prompt_toolkit.enums import EditingMode
 
-<<<<<<< HEAD
-from aider import __version__, models, utils
+from aider import __version__, models, urls, utils
 from aider.analytics import Analytics
-=======
-from aider import __version__, models, urls, utils
->>>>>>> 53e7eba0
 from aider.args import get_parser
 from aider.coders import Coder
 from aider.commands import Commands, SwitchCoder
@@ -694,16 +690,13 @@
             test_cmd=args.test_cmd,
             commands=commands,
             summarizer=summarizer,
-<<<<<<< HEAD
             analytics=analytics,
-=======
             map_refresh=args.map_refresh,
             cache_prompts=args.cache_prompts,
             map_mul_no_files=args.map_multiplier_no_files,
             num_cache_warming_pings=args.cache_keepalive_pings,
             suggest_shell_commands=args.suggest_shell_commands,
             chat_language=args.chat_language,
->>>>>>> 53e7eba0
         )
     except ValueError as err:
         io.tool_error(str(err))
@@ -799,15 +792,12 @@
     if args.exit:
         return
 
-<<<<<<< HEAD
     analytics.event("cli session", main_model=main_model)
 
     thread = threading.Thread(target=load_slow_imports)
     thread.daemon = True
     thread.start()
 
-=======
->>>>>>> 53e7eba0
     while True:
         try:
             coder.run()
